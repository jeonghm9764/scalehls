//===----------------------------------------------------------------------===//
//
// Copyright 2020-2021 The ScaleHLS Authors.
//
//===----------------------------------------------------------------------===//

#ifndef SCALEHLS_DIALECT_HLSCPP_VISITOR_H
#define SCALEHLS_DIALECT_HLSCPP_VISITOR_H

#include "mlir/Dialect/Affine/IR/AffineOps.h"
#include "mlir/Dialect/Arithmetic/IR/Arithmetic.h"
#include "mlir/Dialect/Bufferization/IR/Bufferization.h"
#include "mlir/Dialect/Math/IR/Math.h"
#include "mlir/Dialect/MemRef/IR/MemRef.h"
#include "mlir/Dialect/SCF/SCF.h"
#include "mlir/Dialect/StandardOps/IR/Ops.h"
#include "mlir/Dialect/Tensor/IR/Tensor.h"
#include "mlir/Dialect/Vector/IR/VectorOps.h"
#include "scalehls/Dialect/HLSCpp/HLSCpp.h"
#include "llvm/ADT/TypeSwitch.h"

namespace mlir {
namespace scalehls {

using namespace hlscpp;

/// This class is a visitor for SSACFG operation nodes.
template <typename ConcreteType, typename ResultType, typename... ExtraArgs>
class HLSCppVisitorBase {
public:
  ResultType dispatchVisitor(Operation *op, ExtraArgs... args) {
    auto *thisCast = static_cast<ConcreteType *>(this);
    return TypeSwitch<Operation *, ResultType>(op)
        .template Case<
            // SCF statements.
            scf::ForOp, scf::IfOp, scf::ParallelOp, scf::ReduceOp,
            scf::ReduceReturnOp, scf::YieldOp,

            // Affine statements.
            AffineForOp, AffineIfOp, AffineParallelOp, AffineApplyOp,
            AffineMaxOp, AffineMinOp, AffineLoadOp, AffineStoreOp,
            AffineVectorLoadOp, AffineVectorStoreOp, AffineYieldOp,

            // Vector-related statements.
            vector::TransferReadOp, vector::TransferWriteOp,
            vector::BroadcastOp,

            // Memref-related statements.
            memref::AllocOp, memref::AllocaOp, memref::LoadOp, memref::StoreOp,
<<<<<<< HEAD
            memref::DeallocOp, memref::TensorStoreOp, memref::ReinterpretCastOp,
            memref::CollapseShapeOp, bufferization::ToMemrefOp, 
            bufferization::ToTensorOp, 
=======
            memref::DeallocOp, memref::TensorStoreOp, tensor::ReshapeOp,
            memref::ReshapeOp, memref::CollapseShapeOp, memref::ExpandShapeOp,
            memref::ReinterpretCastOp, bufferization::ToMemrefOp,
            bufferization::ToTensorOp,
>>>>>>> 81d48fe5

            // HLSCpp primitive operations.
            MulPrimOp, CastPrimOp, AssignOp,

            // HLS C++ library include operation.
            IncludeOp,

            // IP operation.
            IPOp,

            // Control flow operations.
            CallOp, ReturnOp,

            // Unary expressions.
            math::AbsOp, math::CeilOp, math::CosOp, math::SinOp, math::TanhOp,
            math::SqrtOp, math::RsqrtOp, math::ExpOp, math::Exp2Op, math::LogOp,
            math::Log2Op, math::Log10Op, arith::NegFOp,

            // Float binary expressions.
            arith::CmpFOp, arith::AddFOp, arith::SubFOp, arith::MulFOp,
            arith::DivFOp, arith::RemFOp, arith::MaxFOp, arith::MinFOp,

            // Integer binary expressions.
            arith::CmpIOp, arith::AddIOp, arith::SubIOp, arith::MulIOp,
            arith::DivSIOp, arith::RemSIOp, arith::DivUIOp, arith::RemUIOp,
            arith::XOrIOp, arith::AndIOp, arith::OrIOp, arith::ShLIOp,
            arith::ShRSIOp, arith::ShRUIOp, arith::MaxSIOp, arith::MinSIOp,
            arith::MaxUIOp, arith::MinUIOp,

            // Special expressions.
            arith::SelectOp, arith::ConstantOp, arith::TruncIOp,
            arith::TruncFOp, arith::ExtUIOp, arith::ExtSIOp, arith::IndexCastOp,
            arith::UIToFPOp, arith::SIToFPOp, arith::FPToSIOp, arith::FPToUIOp>(
            [&](auto opNode) -> ResultType {
              return thisCast->visitOp(opNode, args...);
            })
        .Default([&](auto opNode) -> ResultType {
          return thisCast->visitInvalidOp(op, args...);
        });
  }

  /// This callback is invoked on any invalid operations.
  ResultType visitInvalidOp(Operation *op, ExtraArgs... args) {
    //op->emitOpError("is unsupported operation.");
    //abort();
    return ResultType();
  }

  /// This callback is invoked on any operations that are not handled by the
  /// concrete visitor.
  ResultType visitUnhandledOp(Operation *op, ExtraArgs... args) {
    return ResultType();
  }

#define HANDLE(OPTYPE)                                                         \
  ResultType visitOp(OPTYPE op, ExtraArgs... args) {                           \
    return static_cast<ConcreteType *>(this)->visitUnhandledOp(op, args...);   \
  }

  // SCF statements.
  HANDLE(scf::ForOp);
  HANDLE(scf::IfOp);
  HANDLE(scf::ParallelOp);
  HANDLE(scf::ReduceOp);
  HANDLE(scf::ReduceReturnOp);
  HANDLE(scf::YieldOp);

  // Affine statements.
  HANDLE(AffineForOp);
  HANDLE(AffineIfOp);
  HANDLE(AffineParallelOp);
  HANDLE(AffineApplyOp);
  HANDLE(AffineMaxOp);
  HANDLE(AffineMinOp);
  HANDLE(AffineLoadOp);
  HANDLE(AffineStoreOp);
  HANDLE(AffineVectorLoadOp);
  HANDLE(AffineVectorStoreOp);
  HANDLE(AffineYieldOp);

  // Vector-related statements.
  HANDLE(vector::TransferReadOp);
  HANDLE(vector::TransferWriteOp);
  HANDLE(vector::BroadcastOp);

  // Memref-related statements.
  HANDLE(memref::AllocOp);
  HANDLE(memref::AllocaOp);
  HANDLE(memref::LoadOp);
  HANDLE(memref::StoreOp);
  HANDLE(memref::DeallocOp);
  HANDLE(memref::TensorStoreOp);
<<<<<<< HEAD
  HANDLE(memref::ReinterpretCastOp);
  HANDLE(memref::CollapseShapeOp);
=======
  HANDLE(tensor::ReshapeOp);
  HANDLE(memref::ReshapeOp);
  HANDLE(memref::CollapseShapeOp);
  HANDLE(memref::ExpandShapeOp);
  HANDLE(memref::ReinterpretCastOp);
>>>>>>> 81d48fe5
  HANDLE(bufferization::ToMemrefOp);
  HANDLE(bufferization::ToTensorOp);

  // HLSCpp primitive operations.
  HANDLE(MulPrimOp);
  HANDLE(CastPrimOp);
  HANDLE(AssignOp);

  // Control flow operations.
  HANDLE(CallOp);
  HANDLE(ReturnOp);

  // HLS C++ library include operation.
  HANDLE(IncludeOp);

  // IP operation.
  HANDLE(IPOp);

  // Unary expressions.
  HANDLE(math::AbsOp);
  HANDLE(math::CeilOp);
  HANDLE(math::CosOp);
  HANDLE(math::SinOp);
  HANDLE(math::TanhOp);
  HANDLE(math::SqrtOp);
  HANDLE(math::RsqrtOp);
  HANDLE(math::ExpOp);
  HANDLE(math::Exp2Op);
  HANDLE(math::LogOp);
  HANDLE(math::Log2Op);
  HANDLE(math::Log10Op);
  HANDLE(arith::NegFOp);

  // Float binary expressions.
  HANDLE(arith::CmpFOp);
  HANDLE(arith::AddFOp);
  HANDLE(arith::SubFOp);
  HANDLE(arith::MulFOp);
  HANDLE(arith::DivFOp);
  HANDLE(arith::RemFOp);
  HANDLE(arith::MaxFOp);
  HANDLE(arith::MinFOp);

  // Integer binary expressions.
  HANDLE(arith::CmpIOp);
  HANDLE(arith::AddIOp);
  HANDLE(arith::SubIOp);
  HANDLE(arith::MulIOp);
  HANDLE(arith::DivSIOp);
  HANDLE(arith::RemSIOp);
  HANDLE(arith::DivUIOp);
  HANDLE(arith::RemUIOp);
  HANDLE(arith::XOrIOp);
  HANDLE(arith::AndIOp);
  HANDLE(arith::OrIOp);
  HANDLE(arith::ShLIOp);
  HANDLE(arith::ShRSIOp);
  HANDLE(arith::ShRUIOp);
  HANDLE(arith::MaxSIOp);
  HANDLE(arith::MinSIOp);
  HANDLE(arith::MaxUIOp);
  HANDLE(arith::MinUIOp);

  // Special expressions.
  HANDLE(arith::SelectOp);
  HANDLE(arith::ConstantOp);
  HANDLE(arith::TruncIOp);
  HANDLE(arith::TruncFOp);
  HANDLE(arith::ExtUIOp);
  HANDLE(arith::ExtSIOp);
  HANDLE(arith::ExtFOp);
  HANDLE(arith::IndexCastOp);
  HANDLE(arith::UIToFPOp);
  HANDLE(arith::SIToFPOp);
  HANDLE(arith::FPToUIOp);
  HANDLE(arith::FPToSIOp);
#undef HANDLE
};
} // namespace scalehls
} // namespace mlir

#endif // SCALEHLS_DIALECT_HLSCPP_VISITOR_H<|MERGE_RESOLUTION|>--- conflicted
+++ resolved
@@ -47,16 +47,10 @@
 
             // Memref-related statements.
             memref::AllocOp, memref::AllocaOp, memref::LoadOp, memref::StoreOp,
-<<<<<<< HEAD
-            memref::DeallocOp, memref::TensorStoreOp, memref::ReinterpretCastOp,
-            memref::CollapseShapeOp, bufferization::ToMemrefOp, 
-            bufferization::ToTensorOp, 
-=======
             memref::DeallocOp, memref::TensorStoreOp, tensor::ReshapeOp,
             memref::ReshapeOp, memref::CollapseShapeOp, memref::ExpandShapeOp,
             memref::ReinterpretCastOp, bufferization::ToMemrefOp,
             bufferization::ToTensorOp,
->>>>>>> 81d48fe5
 
             // HLSCpp primitive operations.
             MulPrimOp, CastPrimOp, AssignOp,
@@ -149,16 +143,11 @@
   HANDLE(memref::StoreOp);
   HANDLE(memref::DeallocOp);
   HANDLE(memref::TensorStoreOp);
-<<<<<<< HEAD
-  HANDLE(memref::ReinterpretCastOp);
-  HANDLE(memref::CollapseShapeOp);
-=======
   HANDLE(tensor::ReshapeOp);
   HANDLE(memref::ReshapeOp);
   HANDLE(memref::CollapseShapeOp);
   HANDLE(memref::ExpandShapeOp);
   HANDLE(memref::ReinterpretCastOp);
->>>>>>> 81d48fe5
   HANDLE(bufferization::ToMemrefOp);
   HANDLE(bufferization::ToTensorOp);
 
