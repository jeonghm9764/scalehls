//===----------------------------------------------------------------------===//
//
// Copyright 2020-2021 The ScaleHLS Authors.
//
//===----------------------------------------------------------------------===//

#ifndef SCALEHLS_DIALECT_HLS_VISITOR_H
#define SCALEHLS_DIALECT_HLS_VISITOR_H

#include "scalehls/InitAllDialects.h"
#include "llvm/ADT/TypeSwitch.h"

namespace mlir {
namespace scalehls {

using namespace hls;

/// This class is a visitor for SSACFG operation nodes.
template <typename ConcreteType, typename ResultType, typename... ExtraArgs>
class HLSVisitorBase {
public:
  ResultType dispatchVisitor(Operation *op, ExtraArgs... args) {
    auto *thisCast = static_cast<ConcreteType *>(this);
    return TypeSwitch<Operation *, ResultType>(op)
        .template Case<
            // SCF statements.
            scf::ForOp, scf::IfOp, scf::ParallelOp, scf::ReduceOp,
            scf::ReduceReturnOp, scf::YieldOp,

            // Affine statements.
            AffineForOp, AffineIfOp, AffineParallelOp, AffineApplyOp,
            AffineMaxOp, AffineMinOp, AffineLoadOp, AffineStoreOp,
            AffineVectorLoadOp, AffineVectorStoreOp, AffineYieldOp,

            // Vector-related statements.
            vector::TransferReadOp, vector::TransferWriteOp,
            vector::BroadcastOp,

            // Memref-related statements.
            memref::AllocOp, memref::AllocaOp, memref::LoadOp, memref::StoreOp,
            memref::DeallocOp, memref::CopyOp, memref::TensorStoreOp,
            tensor::ReshapeOp, memref::ReshapeOp, memref::CollapseShapeOp,
            memref::ExpandShapeOp, memref::ReinterpretCastOp,
            bufferization::ToMemrefOp, bufferization::ToTensorOp,

            // HLS dialect operations.
            DataflowBufferOp, StreamChannelOp, StreamReadOp, StreamWriteOp,
<<<<<<< HEAD
            PrimMulOp, PrimCastOp, PrimBufferOp, IncludeOp, IPOp, 
=======
            PrimMulOp, PrimCastOp, PrimBufferOp, PrimConstOp,
>>>>>>> b4e650db

            // Control flow operations.
            func::CallOp, func::ReturnOp,

            // Unary expressions.
            math::AbsOp, math::CeilOp, math::CosOp, math::SinOp, math::TanhOp,
            math::SqrtOp, math::RsqrtOp, math::ExpOp, math::Exp2Op, math::LogOp,
            math::Log2Op, math::Log10Op, arith::NegFOp,

            // Float binary expressions.
            arith::CmpFOp, arith::AddFOp, arith::SubFOp, arith::MulFOp,
            arith::DivFOp, arith::RemFOp, arith::MaxFOp, arith::MinFOp,

            // Integer binary expressions.
            arith::CmpIOp, arith::AddIOp, arith::SubIOp, arith::MulIOp,
            arith::DivSIOp, arith::RemSIOp, arith::DivUIOp, arith::RemUIOp,
            arith::XOrIOp, arith::AndIOp, arith::OrIOp, arith::ShLIOp,
            arith::ShRSIOp, arith::ShRUIOp, arith::MaxSIOp, arith::MinSIOp,
            arith::MaxUIOp, arith::MinUIOp,

            // Special expressions.
            arith::SelectOp, arith::ConstantOp, arith::TruncIOp,
            arith::TruncFOp, arith::ExtUIOp, arith::ExtSIOp, arith::IndexCastOp,
            arith::UIToFPOp, arith::SIToFPOp, arith::FPToSIOp, arith::FPToUIOp>(
            [&](auto opNode) -> ResultType {
              return thisCast->visitOp(opNode, args...);
            })
        .Default([&](auto opNode) -> ResultType {
          return thisCast->visitInvalidOp(op, args...);
        });
  }

  /// This callback is invoked on any invalid operations.
  ResultType visitInvalidOp(Operation *op, ExtraArgs... args) {
    //op->emitOpError("is unsupported operation.");
    //abort();
    return ResultType();
  }

  /// This callback is invoked on any operations that are not handled by the
  /// concrete visitor.
  ResultType visitUnhandledOp(Operation *op, ExtraArgs... args) {
    return ResultType();
  }

#define HANDLE(OPTYPE)                                                         \
  ResultType visitOp(OPTYPE op, ExtraArgs... args) {                           \
    return static_cast<ConcreteType *>(this)->visitUnhandledOp(op, args...);   \
  }

  // SCF statements.
  HANDLE(scf::ForOp);
  HANDLE(scf::IfOp);
  HANDLE(scf::ParallelOp);
  HANDLE(scf::ReduceOp);
  HANDLE(scf::ReduceReturnOp);
  HANDLE(scf::YieldOp);

  // Affine statements.
  HANDLE(AffineForOp);
  HANDLE(AffineIfOp);
  HANDLE(AffineParallelOp);
  HANDLE(AffineApplyOp);
  HANDLE(AffineMaxOp);
  HANDLE(AffineMinOp);
  HANDLE(AffineLoadOp);
  HANDLE(AffineStoreOp);
  HANDLE(AffineVectorLoadOp);
  HANDLE(AffineVectorStoreOp);
  HANDLE(AffineYieldOp);

  // Vector-related statements.
  HANDLE(vector::TransferReadOp);
  HANDLE(vector::TransferWriteOp);
  HANDLE(vector::BroadcastOp);

  // Memref-related statements.
  HANDLE(memref::AllocOp);
  HANDLE(memref::AllocaOp);
  HANDLE(memref::LoadOp);
  HANDLE(memref::StoreOp);
  HANDLE(memref::DeallocOp);
  HANDLE(memref::CopyOp);
  HANDLE(memref::TensorStoreOp);
  HANDLE(tensor::ReshapeOp);
  HANDLE(memref::ReshapeOp);
  HANDLE(memref::CollapseShapeOp);
  HANDLE(memref::ExpandShapeOp);
  HANDLE(memref::ReinterpretCastOp);
  HANDLE(bufferization::ToMemrefOp);
  HANDLE(bufferization::ToTensorOp);

  // HLS dialect operations.
  HANDLE(DataflowBufferOp);
  HANDLE(StreamChannelOp);
  HANDLE(StreamReadOp);
  HANDLE(StreamWriteOp);
  HANDLE(PrimMulOp);
  HANDLE(PrimCastOp);
  HANDLE(PrimBufferOp);
  HANDLE(PrimConstOp);

  // Control flow operations.
  HANDLE(func::CallOp);
  HANDLE(func::ReturnOp);

  // HLS C++ library include operation.
  HANDLE(IncludeOp);

  // IP operation.
  HANDLE(IPOp);

  // Unary expressions.
  HANDLE(math::AbsOp);
  HANDLE(math::CeilOp);
  HANDLE(math::CosOp);
  HANDLE(math::SinOp);
  HANDLE(math::TanhOp);
  HANDLE(math::SqrtOp);
  HANDLE(math::RsqrtOp);
  HANDLE(math::ExpOp);
  HANDLE(math::Exp2Op);
  HANDLE(math::LogOp);
  HANDLE(math::Log2Op);
  HANDLE(math::Log10Op);
  HANDLE(arith::NegFOp);

  // Float binary expressions.
  HANDLE(arith::CmpFOp);
  HANDLE(arith::AddFOp);
  HANDLE(arith::SubFOp);
  HANDLE(arith::MulFOp);
  HANDLE(arith::DivFOp);
  HANDLE(arith::RemFOp);
  HANDLE(arith::MaxFOp);
  HANDLE(arith::MinFOp);

  // Integer binary expressions.
  HANDLE(arith::CmpIOp);
  HANDLE(arith::AddIOp);
  HANDLE(arith::SubIOp);
  HANDLE(arith::MulIOp);
  HANDLE(arith::DivSIOp);
  HANDLE(arith::RemSIOp);
  HANDLE(arith::DivUIOp);
  HANDLE(arith::RemUIOp);
  HANDLE(arith::XOrIOp);
  HANDLE(arith::AndIOp);
  HANDLE(arith::OrIOp);
  HANDLE(arith::ShLIOp);
  HANDLE(arith::ShRSIOp);
  HANDLE(arith::ShRUIOp);
  HANDLE(arith::MaxSIOp);
  HANDLE(arith::MinSIOp);
  HANDLE(arith::MaxUIOp);
  HANDLE(arith::MinUIOp);

  // Special expressions.
  HANDLE(arith::SelectOp);
  HANDLE(arith::ConstantOp);
  HANDLE(arith::TruncIOp);
  HANDLE(arith::TruncFOp);
  HANDLE(arith::ExtUIOp);
  HANDLE(arith::ExtSIOp);
  HANDLE(arith::ExtFOp);
  HANDLE(arith::IndexCastOp);
  HANDLE(arith::UIToFPOp);
  HANDLE(arith::SIToFPOp);
  HANDLE(arith::FPToUIOp);
  HANDLE(arith::FPToSIOp);
#undef HANDLE
};
} // namespace scalehls
} // namespace mlir

#endif // SCALEHLS_DIALECT_HLS_VISITOR_H<|MERGE_RESOLUTION|>--- conflicted
+++ resolved
@@ -45,11 +45,8 @@
 
             // HLS dialect operations.
             DataflowBufferOp, StreamChannelOp, StreamReadOp, StreamWriteOp,
-<<<<<<< HEAD
-            PrimMulOp, PrimCastOp, PrimBufferOp, IncludeOp, IPOp, 
-=======
             PrimMulOp, PrimCastOp, PrimBufferOp, PrimConstOp,
->>>>>>> b4e650db
+            IncludeOp, IPOp,
 
             // Control flow operations.
             func::CallOp, func::ReturnOp,
